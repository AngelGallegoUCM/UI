--- conflicted
+++ resolved
@@ -66,9 +66,6 @@
     columns: Array,    // [{key: colName, display:, type: String|Number|ObjectIds|Enum, } ...]
   })
   
-<<<<<<< HEAD
-  defineEmits(['selectOne'])
-=======
   const emit = defineEmits(['selectOne']);
 
   function handleSelect(id) {
@@ -78,7 +75,6 @@
       detailsSection.scrollIntoView({ behavior: "smooth" }); 
     }
 }
->>>>>>> c8940ba6
 
   /**
    * Column objects:
